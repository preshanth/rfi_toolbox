--- conflicted
+++ resolved
@@ -16,11 +16,8 @@
 pip install -e .
 ```
 
-<<<<<<< HEAD
+This will install the necessary dependencies (numpy, matplotlib, tqdm, torch, bokeh) and make the command-line script generate_rfi_dataset available.
 This will install the necessary dependencies (numpy, matplotlib, tqdm, torch, bokeh) and make the command-line scripts generate_rfi_dataset, evaluate_rfi_model, and visualize_rfi_data available.
-=======
-This will install the necessary dependencies (numpy, matplotlib, tqdm, torch, bokeh) and make the command-line script generate_rfi_dataset available.
->>>>>>> cd565d18
 Generating the Dataset
 
 The generate_rfi_dataset script is used to create synthetic RFI datasets as NumPy .npy files.
